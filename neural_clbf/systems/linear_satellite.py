--- conflicted
+++ resolved
@@ -145,13 +145,8 @@
         safe_mask = torch.ones_like(x[:, 0], dtype=torch.bool)
 
         # Stay within some maximum distance from the target
-<<<<<<< HEAD
-        # TODO @dawsonc is norm the best measure? Maybe just position distance?
-        safe_mask.logical_and_(x.norm(dim=-1) <= 1.5)
-=======
         distance = x[:, : LinearSatellite.Z + 1].norm(dim=-1)
         # safe_mask.logical_and_(distance <= 1.5)
->>>>>>> dcab46b7
 
         # Stay at least some minimum distance from the target
         safe_mask.logical_and_(distance >= 0.75)
